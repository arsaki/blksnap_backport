// SPDX-License-Identifier: GPL-2.0
#define pr_fmt(fmt) KBUILD_MODNAME "-snapshot: " fmt
#include <linux/slab.h>
#include <linux/sched/mm.h>
#include <linux/blk_snap.h>
<<<<<<< HEAD
#endif
=======
>>>>>>> 76b510c9
#include "memory_checker.h"
#include "snapshot.h"
#include "tracker.h"
#include "diff_storage.h"
#include "diff_area.h"
#include "snapimage.h"
#include "cbt_map.h"

LIST_HEAD(snapshots);
DECLARE_RWSEM(snapshots_lock);

static void snapshot_release(struct snapshot *snapshot)
{
	int inx;
	unsigned int current_flag;

	pr_info("Release snapshot %pUb\n", &snapshot->id);

	/* Destroy all snapshot images. */
	for (inx = 0; inx < snapshot->count; ++inx) {
		struct snapimage *snapimage = snapshot->snapimage_array[inx];

		if (snapimage)
			snapimage_free(snapimage);
	}

	/* Flush and freeze fs on each original block device. */
	for (inx = 0; inx < snapshot->count; ++inx) {
		struct tracker *tracker = snapshot->tracker_array[inx];

		if (!tracker || !tracker->diff_area)
			continue;

		if (freeze_bdev(tracker->diff_area->orig_bdev))
			pr_err("Failed to freeze device [%u:%u]\n",
			       MAJOR(tracker->dev_id), MINOR(tracker->dev_id));
<<<<<<< HEAD
		else
			pr_debug("Device [%u:%u] was frozen\n",
				MAJOR(tracker->dev_id), MINOR(tracker->dev_id));
#endif
=======
>>>>>>> 76b510c9
	}

	current_flag = memalloc_noio_save();
	tracker_lock();

	/* Set tracker as available for new snapshots. */
	for (inx = 0; inx < snapshot->count; ++inx)
		tracker_release_snapshot(snapshot->tracker_array[inx]);

	tracker_unlock();
	memalloc_noio_restore(current_flag);

	/* Thaw fs on each original block device. */
	for (inx = 0; inx < snapshot->count; ++inx) {
		struct tracker *tracker = snapshot->tracker_array[inx];

		if (!tracker || !tracker->diff_area)
			continue;

		if (thaw_bdev(tracker->diff_area->orig_bdev))
			pr_err("Failed to thaw device [%u:%u]\n",
			       MAJOR(tracker->dev_id), MINOR(tracker->dev_id));
<<<<<<< HEAD
		else
			pr_debug("Device [%u:%u] was unfrozen\n",
				MAJOR(tracker->dev_id), MINOR(tracker->dev_id));
#endif
=======
>>>>>>> 76b510c9
	}

	/* Destroy diff area for each tracker. */
	for (inx = 0; inx < snapshot->count; ++inx) {
		struct tracker *tracker = snapshot->tracker_array[inx];

		if (tracker) {
			diff_area_put(tracker->diff_area);
			tracker->diff_area = NULL;

			tracker_put(tracker);
			snapshot->tracker_array[inx] = NULL;
		}
	}
}

static void snapshot_free(struct kref *kref)
{
	struct snapshot *snapshot = container_of(kref, struct snapshot, kref);

	if (snapshot->is_taken)
		snapshot_release(snapshot);
	kfree(snapshot->snapimage_array);
	if (snapshot->snapimage_array)
		memory_object_dec(memory_object_snapimage_array);
	kfree(snapshot->tracker_array);
	if (snapshot->tracker_array)
		memory_object_dec(memory_object_tracker_array);

<<<<<<< HEAD
#if defined(HAVE_SUPER_BLOCK_FREEZE)
	if (snapshot->superblock_array) {
#ifdef BLK_SNAP_DEBUG_RELEASE_SNAPSHOT
		pr_debug("DEBUG! %s free superblocks\n", __FUNCTION__);
#endif
		kfree(snapshot->superblock_array);
		memory_object_dec(memory_object_superblock_array);
	}
#endif
#ifdef BLK_SNAP_DEBUG_RELEASE_SNAPSHOT
	pr_debug("DEBUG! %s put diff storage\n", __FUNCTION__);
#endif
=======
>>>>>>> 76b510c9
	diff_storage_put(snapshot->diff_storage);

	kfree(snapshot);
	memory_object_dec(memory_object_snapshot);
}

static inline void snapshot_get(struct snapshot *snapshot)
{
	kref_get(&snapshot->kref);
};
static inline void snapshot_put(struct snapshot *snapshot)
{
	if (likely(snapshot))
		kref_put(&snapshot->kref, snapshot_free);
};

static struct snapshot *snapshot_new(unsigned int count)
{
	int ret;
	struct snapshot *snapshot = NULL;

	snapshot = kzalloc(sizeof(struct snapshot), GFP_KERNEL);
	if (!snapshot) {
		ret = -ENOMEM;
		goto fail;
	}
	memory_object_inc(memory_object_snapshot);

	snapshot->tracker_array = kcalloc(count, sizeof(void *), GFP_KERNEL);
	if (!snapshot->tracker_array) {
		ret = -ENOMEM;
		goto fail_free_snapshot;
	}
	memory_object_inc(memory_object_tracker_array);

	snapshot->snapimage_array = kcalloc(count, sizeof(void *), GFP_KERNEL);
	if (!snapshot->snapimage_array) {
		ret = -ENOMEM;
		goto fail_free_trackers;
	}
	memory_object_inc(memory_object_snapimage_array);

<<<<<<< HEAD
#if defined(HAVE_SUPER_BLOCK_FREEZE)
	snapshot->superblock_array = kcalloc(count, sizeof(void *), GFP_KERNEL);
	if (!snapshot->superblock_array) {
		ret = -ENOMEM;
		goto fail_free_snapimage;
	}
	memory_object_inc(memory_object_superblock_array);
#endif
=======
>>>>>>> 76b510c9
	snapshot->diff_storage = diff_storage_new();
	if (!snapshot->diff_storage) {
		ret = -ENOMEM;
		goto fail_free_snapimage;
	}

	INIT_LIST_HEAD(&snapshot->link);
	kref_init(&snapshot->kref);
	uuid_gen(&snapshot->id);
	snapshot->is_taken = false;

	return snapshot;

fail_free_snapimage:
	kfree(snapshot->snapimage_array);
	if (snapshot->snapimage_array)
		memory_object_dec(memory_object_superblock_array);

	kfree(snapshot->snapimage_array);
	if (snapshot->snapimage_array)
		memory_object_dec(memory_object_snapimage_array);

fail_free_trackers:
	kfree(snapshot->tracker_array);
	if (snapshot->tracker_array)
		memory_object_dec(memory_object_tracker_array);

fail_free_snapshot:
	kfree(snapshot);
	if (snapshot)
		memory_object_dec(memory_object_snapshot);
fail:
	return ERR_PTR(ret);
}

void snapshot_done(void)
{
	struct snapshot *snapshot;

	pr_debug("Cleanup snapshots\n");
	do {
		down_write(&snapshots_lock);
		snapshot = list_first_entry_or_null(&snapshots, struct snapshot,
						    link);
		if (snapshot)
			list_del(&snapshot->link);
		up_write(&snapshots_lock);

		snapshot_put(snapshot);
	} while (snapshot);
}

int snapshot_create(struct blk_snap_dev_t *dev_id_array, unsigned int count,
		    uuid_t *id)
{
	struct snapshot *snapshot = NULL;
	int ret;
	unsigned int inx;

	pr_info("Create snapshot for devices:\n");
	for (inx = 0; inx < count; ++inx)
		pr_info("\t%u:%u\n", dev_id_array[inx].mj,
			dev_id_array[inx].mn);

	snapshot = snapshot_new(count);
	if (IS_ERR(snapshot)) {
		pr_err("Unable to create snapshot: failed to allocate snapshot structure\n");
		return PTR_ERR(snapshot);
	}

	ret = -ENODEV;
	for (inx = 0; inx < count; ++inx) {
		dev_t dev_id =
			MKDEV(dev_id_array[inx].mj, dev_id_array[inx].mn);
		struct tracker *tracker;

		tracker = tracker_create_or_get(dev_id);
		if (IS_ERR(tracker)) {
			pr_err("Unable to create snapshot\n");
			pr_err("Failed to add device [%u:%u] to snapshot tracking\n",
			       MAJOR(dev_id), MINOR(dev_id));
			ret = PTR_ERR(tracker);
			goto fail;
		}

		snapshot->tracker_array[inx] = tracker;
		snapshot->count++;
	}

	down_write(&snapshots_lock);
	list_add_tail(&snapshots, &snapshot->link);
	up_write(&snapshots_lock);

	uuid_copy(id, &snapshot->id);
	pr_info("Snapshot %pUb was created\n", &snapshot->id);
	return 0;
fail:
	pr_err("Snapshot cannot be created\n");

	snapshot_put(snapshot);
	return ret;
}

static struct snapshot *snapshot_get_by_id(uuid_t *id)
{
	struct snapshot *snapshot = NULL;
	struct snapshot *s;

	down_read(&snapshots_lock);
	if (list_empty(&snapshots))
		goto out;

	list_for_each_entry(s, &snapshots, link) {
		if (uuid_equal(&s->id, id)) {
			snapshot = s;
			snapshot_get(snapshot);
			break;
		}
	}
out:
	up_read(&snapshots_lock);
	return snapshot;
}

int snapshot_destroy(uuid_t *id)
{
	struct snapshot *snapshot = NULL;

	pr_info("Destroy snapshot %pUb\n", id);
	down_write(&snapshots_lock);
	if (!list_empty(&snapshots)) {
		struct snapshot *s = NULL;

		list_for_each_entry(s, &snapshots, link) {
			if (uuid_equal(&s->id, id)) {
				snapshot = s;
				list_del(&snapshot->link);
				break;
			}
		}
	}
	up_write(&snapshots_lock);

	if (!snapshot) {
		pr_err("Unable to destroy snapshot: cannot find snapshot by id %pUb\n",
		       id);
		return -ENODEV;
	}
	snapshot_put(snapshot);
#ifdef CONFIG_BLK_SNAP_DEBUG_MEMORY_LEAK
	pr_debug("blksnap memory consumption:\n");
	memory_object_print();
	memory_object_max_print();
#endif
	return 0;
}

int snapshot_append_storage(uuid_t *id, struct blk_snap_dev_t dev_id,
			    struct big_buffer *ranges, unsigned int range_count)
{
	int ret = 0;
	struct snapshot *snapshot;

	snapshot = snapshot_get_by_id(id);
	if (!snapshot)
		return -ESRCH;

	ret = diff_storage_append_block(snapshot->diff_storage,
					MKDEV(dev_id.mj, dev_id.mn), ranges,
					range_count);
	snapshot_put(snapshot);
	return ret;
}

int snapshot_take(uuid_t *id)
{
	int ret = 0;
	struct snapshot *snapshot;
	int inx;
	unsigned int current_flag;

	snapshot = snapshot_get_by_id(id);
	if (!snapshot)
		return -ESRCH;

	if (snapshot->is_taken) {
		ret = -EALREADY;
		goto out;
	}

	if (!snapshot->count) {
		ret = -ENODEV;
		goto out;
	}

	/* Allocate diff area for each device in the snapshot. */
	for (inx = 0; inx < snapshot->count; inx++) {
		struct tracker *tracker = snapshot->tracker_array[inx];
		struct diff_area *diff_area;

		if (!tracker)
			continue;

		diff_area =
			diff_area_new(tracker->dev_id, snapshot->diff_storage);
		if (IS_ERR(diff_area)) {
			ret = PTR_ERR(diff_area);
			goto fail;
		}
		tracker->diff_area = diff_area;
	}

	/* Try to flush and freeze file system on each original block device. */
	for (inx = 0; inx < snapshot->count; inx++) {
		struct tracker *tracker = snapshot->tracker_array[inx];

		if (!tracker)
			continue;

		if (freeze_bdev(tracker->diff_area->orig_bdev))
			pr_err("Failed to freeze device [%u:%u]\n",
			       MAJOR(tracker->dev_id), MINOR(tracker->dev_id));
<<<<<<< HEAD
		else
			pr_debug("Device [%u:%u] was frozen\n",
				MAJOR(tracker->dev_id), MINOR(tracker->dev_id));
#endif
=======
>>>>>>> 76b510c9
	}

	current_flag = memalloc_noio_save();
	tracker_lock();

	/*
	 * Take snapshot - switch CBT tables and enable COW logic
	 * for each tracker.
	 */
	for (inx = 0; inx < snapshot->count; inx++) {
		if (!snapshot->tracker_array[inx])
			continue;
		ret = tracker_take_snapshot(snapshot->tracker_array[inx]);
		if (ret) {
			pr_err("Unable to take snapshot: failed to capture snapshot %pUb\n",
			       &snapshot->id);

			break;
		}
	}

	if (ret) {
		while (inx--) {
			struct tracker *tracker = snapshot->tracker_array[inx];

			if (tracker)
				tracker_release_snapshot(tracker);
		}
	} else
		snapshot->is_taken = true;

	tracker_unlock();
	memalloc_noio_restore(current_flag);

	/* Thaw file systems on original block devices. */
	for (inx = 0; inx < snapshot->count; inx++) {
		struct tracker *tracker = snapshot->tracker_array[inx];

		if (!tracker)
			continue;

		if (thaw_bdev(tracker->diff_area->orig_bdev))
			pr_err("Failed to thaw device [%u:%u]\n",
			       MAJOR(tracker->dev_id), MINOR(tracker->dev_id));
<<<<<<< HEAD
		else
			pr_debug("Device [%u:%u] was unfrozen\n",
				MAJOR(tracker->dev_id), MINOR(tracker->dev_id));
#endif
=======
>>>>>>> 76b510c9
	}

	if (ret)
		goto fail;

	pr_info("Snapshot was taken successfully\n");

	/**
	 * Sometimes a snapshot is in the state of corrupt immediately
	 * after it is taken.
	 */
	for (inx = 0; inx < snapshot->count; inx++) {
		struct tracker *tracker = snapshot->tracker_array[inx];

		if (!tracker)
			continue;

		if (diff_area_is_corrupted(tracker->diff_area)) {
			pr_err("Unable to freeze devices [%u:%u]: diff area is corrupted\n",
			       MAJOR(tracker->dev_id), MINOR(tracker->dev_id));
			ret = -EFAULT;
			goto fail;
		}
	}

	/* Create all image block devices. */
	for (inx = 0; inx < snapshot->count; inx++) {
		struct snapimage *snapimage;
		struct tracker *tracker = snapshot->tracker_array[inx];

		snapimage =
			snapimage_create(tracker->diff_area, tracker->cbt_map);
		if (IS_ERR(snapimage)) {
			ret = PTR_ERR(snapimage);
			pr_err("Failed to create snapshot image for device [%u:%u] with error=%d\n",
			       MAJOR(tracker->dev_id), MINOR(tracker->dev_id),
			       ret);
			break;
		}
		snapshot->snapimage_array[inx] = snapimage;
	}

	goto out;
fail:
	pr_err("Unable to take snapshot: failed to capture snapshot %pUb\n",
	       &snapshot->id);

	down_write(&snapshots_lock);
	list_del(&snapshot->link);
	up_write(&snapshots_lock);
	snapshot_put(snapshot);
out:
	snapshot_put(snapshot);
	return ret;
}

struct event *snapshot_wait_event(uuid_t *id, unsigned long timeout_ms)
{
	struct snapshot *snapshot;
	struct event *event;

	snapshot = snapshot_get_by_id(id);
	if (!snapshot)
		return ERR_PTR(-ESRCH);

	event = event_wait(&snapshot->diff_storage->event_queue, timeout_ms);

	snapshot_put(snapshot);
	return event;
}

static inline int uuid_copy_to_user(uuid_t __user *dst, const uuid_t *src)
{
	int len;

	len = copy_to_user(dst, src, sizeof(uuid_t));
	if (len)
		return -ENODATA;
	return 0;
}

int snapshot_collect(unsigned int *pcount, uuid_t __user *id_array)
{
	int ret = 0;
	int inx = 0;
	struct snapshot *s;

	pr_debug("Collect snapshots\n");

	down_read(&snapshots_lock);
	if (list_empty(&snapshots))
		goto out;

	if (!id_array) {
		list_for_each_entry(s, &snapshots, link)
			inx++;
		goto out;
	}

	list_for_each_entry(s, &snapshots, link) {
		if (inx >= *pcount) {
			ret = -ENODATA;
			goto out;
		}

		ret = uuid_copy_to_user(&id_array[inx], &s->id);
		if (ret) {
			pr_err("Unable to collect snapshots: failed to copy data to user buffer\n");
			goto out;
		}

		inx++;
	}
out:
	up_read(&snapshots_lock);
	*pcount = inx;
	return ret;
}

int snapshot_collect_images(
	uuid_t *id, struct blk_snap_image_info __user *user_image_info_array,
	unsigned int *pcount)
{
	int ret = 0;
	int inx;
	unsigned long len;
	struct blk_snap_image_info *image_info_array = NULL;
	struct snapshot *snapshot;

	pr_debug("Collect images for snapshots\n");

	snapshot = snapshot_get_by_id(id);
	if (!snapshot)
		return -ESRCH;

	if (!snapshot->is_taken) {
		ret = -ENODEV;
		goto out;
	}

	pr_debug("Found snapshot with %d devices\n", snapshot->count);
	if (!user_image_info_array) {
		pr_debug(
			"Unable to collect snapshot images: users buffer is not set\n");
		goto out;
	}

	if (*pcount < snapshot->count) {
		ret = -ENODATA;
		goto out;
	}

	image_info_array =
		kcalloc(snapshot->count, sizeof(struct blk_snap_image_info),
			GFP_KERNEL);
	if (!image_info_array) {
		pr_err("Unable to collect snapshot images: not enough memory.\n");
		ret = -ENOMEM;
		goto out;
	}
	memory_object_inc(memory_object_blk_snap_image_info);

	for (inx = 0; inx < snapshot->count; inx++) {
		if (snapshot->tracker_array[inx]) {
			dev_t orig_dev_id =
				snapshot->tracker_array[inx]->dev_id;

			pr_debug("Original [%u:%u]\n",
				 MAJOR(orig_dev_id),
				 MINOR(orig_dev_id));
			image_info_array[inx].orig_dev_id.mj =
				MAJOR(orig_dev_id);
			image_info_array[inx].orig_dev_id.mn =
				MINOR(orig_dev_id);
		}

		if (snapshot->snapimage_array[inx]) {
			dev_t image_dev_id =
				snapshot->snapimage_array[inx]->image_dev_id;

			pr_debug("Image [%u:%u]\n",
				 MAJOR(image_dev_id),
				 MINOR(image_dev_id));
			image_info_array[inx].image_dev_id.mj =
				MAJOR(image_dev_id);
			image_info_array[inx].image_dev_id.mn =
				MINOR(image_dev_id);
		}
	}

	len = copy_to_user(user_image_info_array, image_info_array,
			   snapshot->count *
				   sizeof(struct blk_snap_image_info));
	if (len != 0) {
		pr_err("Unable to collect snapshot images: failed to copy data to user buffer\n");
		ret = -ENODATA;
	}
out:
	*pcount = snapshot->count;

	kfree(image_info_array);
	if (image_info_array)
		memory_object_dec(memory_object_blk_snap_image_info);
	snapshot_put(snapshot);

	return ret;
}

int snapshot_mark_dirty_blocks(dev_t image_dev_id,
			       struct blk_snap_block_range *block_ranges,
			       unsigned int count)
{
	int ret = 0;
	int inx = 0;
	struct snapshot *s;
	struct cbt_map *cbt_map = NULL;

	pr_debug("Marking [%d] dirty blocks for device [%u:%u]\n", count,
		 MAJOR(image_dev_id), MINOR(image_dev_id));

	down_read(&snapshots_lock);
	if (list_empty(&snapshots))
		goto out;

	list_for_each_entry(s, &snapshots, link) {
		for (inx = 0; inx < s->count; inx++) {
			if (s->snapimage_array[inx]->image_dev_id ==
			    image_dev_id) {
				cbt_map = s->snapimage_array[inx]->cbt_map;
				break;
			}
		}

		inx++;
	}
	if (!cbt_map) {
		pr_err("Cannot find snapshot image device [%u:%u]\n",
		       MAJOR(image_dev_id), MINOR(image_dev_id));
		ret = -ENODEV;
		goto out;
	}

	ret = cbt_map_mark_dirty_blocks(cbt_map, block_ranges, count);
	if (ret)
		pr_err("Failed to set CBT table. errno=%d\n", abs(ret));
out:
	up_read(&snapshots_lock);

	return ret;
}<|MERGE_RESOLUTION|>--- conflicted
+++ resolved
@@ -2,11 +2,11 @@
 #define pr_fmt(fmt) KBUILD_MODNAME "-snapshot: " fmt
 #include <linux/slab.h>
 #include <linux/sched/mm.h>
+#ifdef STANDALONE_BDEVFILTER
+#include "blk_snap.h"
+#else
 #include <linux/blk_snap.h>
-<<<<<<< HEAD
-#endif
-=======
->>>>>>> 76b510c9
+#endif
 #include "memory_checker.h"
 #include "snapshot.h"
 #include "tracker.h"
@@ -15,6 +15,15 @@
 #include "snapimage.h"
 #include "cbt_map.h"
 
+#ifdef BLK_SNAP_DEBUGLOG
+#undef pr_debug
+#define pr_debug(fmt, ...) printk(KERN_INFO pr_fmt(fmt), ##__VA_ARGS__)
+#endif
+
+#ifdef STANDALONE_BDEVFILTER
+#include "bdevfilter.h"
+#endif
+
 LIST_HEAD(snapshots);
 DECLARE_RWSEM(snapshots_lock);
 
@@ -26,6 +35,9 @@
 	pr_info("Release snapshot %pUb\n", &snapshot->id);
 
 	/* Destroy all snapshot images. */
+#ifdef BLK_SNAP_DEBUG_RELEASE_SNAPSHOT
+	pr_debug("DEBUG! %s - destroy all snapshot images\n", __FUNCTION__);
+#endif
 	for (inx = 0; inx < snapshot->count; ++inx) {
 		struct snapimage *snapimage = snapshot->snapimage_array[inx];
 
@@ -34,28 +46,38 @@
 	}
 
 	/* Flush and freeze fs on each original block device. */
+#ifdef BLK_SNAP_DEBUG_RELEASE_SNAPSHOT
+	pr_debug(
+		"DEBUG! %s - flush and freeze fs on each original block device\n",
+		__FUNCTION__);
+#endif
 	for (inx = 0; inx < snapshot->count; ++inx) {
 		struct tracker *tracker = snapshot->tracker_array[inx];
 
 		if (!tracker || !tracker->diff_area)
 			continue;
 
+#if defined(HAVE_SUPER_BLOCK_FREEZE)
+		_freeze_bdev(tracker->diff_area->orig_bdev,
+			     &snapshot->superblock_array[inx]);
+#else
 		if (freeze_bdev(tracker->diff_area->orig_bdev))
 			pr_err("Failed to freeze device [%u:%u]\n",
 			       MAJOR(tracker->dev_id), MINOR(tracker->dev_id));
-<<<<<<< HEAD
 		else
 			pr_debug("Device [%u:%u] was frozen\n",
 				MAJOR(tracker->dev_id), MINOR(tracker->dev_id));
 #endif
-=======
->>>>>>> 76b510c9
 	}
 
 	current_flag = memalloc_noio_save();
 	tracker_lock();
 
 	/* Set tracker as available for new snapshots. */
+#ifdef BLK_SNAP_DEBUG_RELEASE_SNAPSHOT
+	pr_debug("DEBUG! %s - Set tracker as available for new snapshots",
+		 __FUNCTION__);
+#endif
 	for (inx = 0; inx < snapshot->count; ++inx)
 		tracker_release_snapshot(snapshot->tracker_array[inx]);
 
@@ -63,25 +85,34 @@
 	memalloc_noio_restore(current_flag);
 
 	/* Thaw fs on each original block device. */
+#ifdef BLK_SNAP_DEBUG_RELEASE_SNAPSHOT
+	pr_debug("DEBUG! %s - thaw fs on each original block device",
+		 __FUNCTION__);
+#endif
 	for (inx = 0; inx < snapshot->count; ++inx) {
 		struct tracker *tracker = snapshot->tracker_array[inx];
 
 		if (!tracker || !tracker->diff_area)
 			continue;
 
+#if defined(HAVE_SUPER_BLOCK_FREEZE)
+		_thaw_bdev(tracker->diff_area->orig_bdev,
+			   snapshot->superblock_array[inx]);
+#else
 		if (thaw_bdev(tracker->diff_area->orig_bdev))
 			pr_err("Failed to thaw device [%u:%u]\n",
 			       MAJOR(tracker->dev_id), MINOR(tracker->dev_id));
-<<<<<<< HEAD
 		else
 			pr_debug("Device [%u:%u] was unfrozen\n",
 				MAJOR(tracker->dev_id), MINOR(tracker->dev_id));
 #endif
-=======
->>>>>>> 76b510c9
 	}
 
 	/* Destroy diff area for each tracker. */
+#ifdef BLK_SNAP_DEBUG_RELEASE_SNAPSHOT
+	pr_debug("DEBUG! %s - destroy diff area for each tracker",
+		 __FUNCTION__);
+#endif
 	for (inx = 0; inx < snapshot->count; ++inx) {
 		struct tracker *tracker = snapshot->tracker_array[inx];
 
@@ -99,8 +130,15 @@
 {
 	struct snapshot *snapshot = container_of(kref, struct snapshot, kref);
 
+#ifdef BLK_SNAP_DEBUG_RELEASE_SNAPSHOT
+	pr_debug("DEBUG! %s releasing snapshot\n", __FUNCTION__);
+#endif
 	if (snapshot->is_taken)
 		snapshot_release(snapshot);
+#ifdef BLK_SNAP_DEBUG_RELEASE_SNAPSHOT
+	else
+		pr_debug("DEBUG! %s snapshot was not taken\n", __FUNCTION__);
+#endif
 	kfree(snapshot->snapimage_array);
 	if (snapshot->snapimage_array)
 		memory_object_dec(memory_object_snapimage_array);
@@ -108,7 +146,6 @@
 	if (snapshot->tracker_array)
 		memory_object_dec(memory_object_tracker_array);
 
-<<<<<<< HEAD
 #if defined(HAVE_SUPER_BLOCK_FREEZE)
 	if (snapshot->superblock_array) {
 #ifdef BLK_SNAP_DEBUG_RELEASE_SNAPSHOT
@@ -121,8 +158,6 @@
 #ifdef BLK_SNAP_DEBUG_RELEASE_SNAPSHOT
 	pr_debug("DEBUG! %s put diff storage\n", __FUNCTION__);
 #endif
-=======
->>>>>>> 76b510c9
 	diff_storage_put(snapshot->diff_storage);
 
 	kfree(snapshot);
@@ -165,7 +200,6 @@
 	}
 	memory_object_inc(memory_object_snapimage_array);
 
-<<<<<<< HEAD
 #if defined(HAVE_SUPER_BLOCK_FREEZE)
 	snapshot->superblock_array = kcalloc(count, sizeof(void *), GFP_KERNEL);
 	if (!snapshot->superblock_array) {
@@ -174,8 +208,6 @@
 	}
 	memory_object_inc(memory_object_superblock_array);
 #endif
-=======
->>>>>>> 76b510c9
 	snapshot->diff_storage = diff_storage_new();
 	if (!snapshot->diff_storage) {
 		ret = -ENOMEM;
@@ -306,6 +338,9 @@
 
 	pr_info("Destroy snapshot %pUb\n", id);
 	down_write(&snapshots_lock);
+#ifdef BLK_SNAP_DEBUG_RELEASE_SNAPSHOT
+	pr_debug("DEBUG! %s try to find snapshot\n", __FUNCTION__);
+#endif
 	if (!list_empty(&snapshots)) {
 		struct snapshot *s = NULL;
 
@@ -324,6 +359,10 @@
 		       id);
 		return -ENODEV;
 	}
+#ifdef BLK_SNAP_DEBUG_RELEASE_SNAPSHOT
+	pr_debug("DEBUG! %s snapshot was found and should be released\n",
+		 __FUNCTION__);
+#endif
 	snapshot_put(snapshot);
 #ifdef CONFIG_BLK_SNAP_DEBUG_MEMORY_LEAK
 	pr_debug("blksnap memory consumption:\n");
@@ -389,22 +428,28 @@
 	}
 
 	/* Try to flush and freeze file system on each original block device. */
+#ifdef BLK_SNAP_DEBUG_RELEASE_SNAPSHOT
+	pr_debug(
+		"DEBUG! %s - try to flush and freeze file system on each original block device\n",
+		__FUNCTION__);
+#endif
 	for (inx = 0; inx < snapshot->count; inx++) {
 		struct tracker *tracker = snapshot->tracker_array[inx];
 
 		if (!tracker)
 			continue;
 
+#if defined(HAVE_SUPER_BLOCK_FREEZE)
+		_freeze_bdev(tracker->diff_area->orig_bdev,
+			     &snapshot->superblock_array[inx]);
+#else
 		if (freeze_bdev(tracker->diff_area->orig_bdev))
 			pr_err("Failed to freeze device [%u:%u]\n",
 			       MAJOR(tracker->dev_id), MINOR(tracker->dev_id));
-<<<<<<< HEAD
 		else
 			pr_debug("Device [%u:%u] was frozen\n",
 				MAJOR(tracker->dev_id), MINOR(tracker->dev_id));
 #endif
-=======
->>>>>>> 76b510c9
 	}
 
 	current_flag = memalloc_noio_save();
@@ -414,6 +459,12 @@
 	 * Take snapshot - switch CBT tables and enable COW logic
 	 * for each tracker.
 	 */
+#ifdef BLK_SNAP_DEBUG_RELEASE_SNAPSHOT
+	pr_debug(
+		"DEBUG! %s - switch CBT tables and enable COW logic for each tracker\n",
+		__FUNCTION__);
+#endif
+
 	for (inx = 0; inx < snapshot->count; inx++) {
 		if (!snapshot->tracker_array[inx])
 			continue;
@@ -427,6 +478,9 @@
 	}
 
 	if (ret) {
+#ifdef BLK_SNAP_DEBUG_RELEASE_SNAPSHOT
+		pr_debug("DEBUG! %s - release taked snapshots\n", __FUNCTION__);
+#endif
 		while (inx--) {
 			struct tracker *tracker = snapshot->tracker_array[inx];
 
@@ -440,22 +494,27 @@
 	memalloc_noio_restore(current_flag);
 
 	/* Thaw file systems on original block devices. */
+#ifdef BLK_SNAP_DEBUG_RELEASE_SNAPSHOT
+	pr_debug("DEBUG! %s - thaw file systems on original block devices\n",
+		 __FUNCTION__);
+#endif
 	for (inx = 0; inx < snapshot->count; inx++) {
 		struct tracker *tracker = snapshot->tracker_array[inx];
 
 		if (!tracker)
 			continue;
 
+#if defined(HAVE_SUPER_BLOCK_FREEZE)
+		_thaw_bdev(tracker->diff_area->orig_bdev,
+			   snapshot->superblock_array[inx]);
+#else
 		if (thaw_bdev(tracker->diff_area->orig_bdev))
 			pr_err("Failed to thaw device [%u:%u]\n",
 			       MAJOR(tracker->dev_id), MINOR(tracker->dev_id));
-<<<<<<< HEAD
 		else
 			pr_debug("Device [%u:%u] was unfrozen\n",
 				MAJOR(tracker->dev_id), MINOR(tracker->dev_id));
 #endif
-=======
->>>>>>> 76b510c9
 	}
 
 	if (ret)
@@ -482,6 +541,10 @@
 	}
 
 	/* Create all image block devices. */
+#ifdef BLK_SNAP_DEBUG_RELEASE_SNAPSHOT
+	pr_debug("DEBUG! %s - create all image block device", __FUNCTION__);
+#endif
+
 	for (inx = 0; inx < snapshot->count; inx++) {
 		struct snapimage *snapimage;
 		struct tracker *tracker = snapshot->tracker_array[inx];
@@ -705,4 +768,45 @@
 	up_read(&snapshots_lock);
 
 	return ret;
-}+}
+
+#ifdef BLK_SNAP_DEBUG_SECTOR_STATE
+int snapshot_get_chunk_state(dev_t image_dev_id, sector_t sector,
+			     struct blk_snap_sector_state *state)
+{
+	int ret = 0;
+	int inx = 0;
+	struct snapshot *s;
+	struct snapimage *image = NULL;
+
+	down_read(&snapshots_lock);
+	if (list_empty(&snapshots))
+		goto out;
+
+	list_for_each_entry (s, &snapshots, link) {
+		for (inx = 0; inx < s->count; inx++) {
+			if (s->snapimage_array[inx]->image_dev_id ==
+			    image_dev_id) {
+				image = s->snapimage_array[inx];
+				break;
+			}
+		}
+
+		inx++;
+	}
+	if (!image) {
+		pr_err("Cannot find snapshot image device [%u:%u]\n",
+		       MAJOR(image_dev_id), MINOR(image_dev_id));
+		ret = -ENODEV;
+		goto out;
+	}
+
+	ret = snapimage_get_chunk_state(image, sector, state);
+	if (ret)
+		pr_err("Failed to get chunk state. errno=%d\n", abs(ret));
+out:
+	up_read(&snapshots_lock);
+
+	return ret;
+}
+#endif
--- conflicted
+++ resolved
@@ -8,6 +8,10 @@
 #include <linux/rwsem.h>
 #include <linux/blkdev.h>
 #include <linux/fs.h>
+
+#ifdef STANDALONE_BDEVFILTER
+#include "bdevfilter.h"
+#endif
 
 struct cbt_map;
 struct diff_area;
@@ -39,19 +43,15 @@
 	struct list_head link;
 	dev_t dev_id;
 
+	struct percpu_rw_semaphore submit_lock;
 	atomic_t snapshot_is_taken;
 
 	struct cbt_map *cbt_map;
 	struct diff_area *diff_area;
 };
 
-<<<<<<< HEAD
-void tracker_lock(void );
-void tracker_unlock(void );
-=======
 void tracker_lock(void);
 void tracker_unlock(void);
->>>>>>> 76b510c9
 
 static inline void tracker_put(struct tracker *tracker)
 {
@@ -77,7 +77,6 @@
 int tracker_take_snapshot(struct tracker *tracker);
 void tracker_release_snapshot(struct tracker *tracker);
 
-<<<<<<< HEAD
 #if defined(HAVE_SUPER_BLOCK_FREEZE)
 static inline int _freeze_bdev(struct block_device *bdev,
 			       struct super_block **psuperblock)
@@ -126,6 +125,4 @@
 			 MINOR(bdev->bd_dev));
 }
 #endif
-=======
->>>>>>> 76b510c9
 #endif /* __BLK_SNAP_TRACKER_H */
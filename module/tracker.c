// SPDX-License-Identifier: GPL-2.0
#define pr_fmt(fmt) KBUILD_MODNAME "-tracker: " fmt
#include <linux/slab.h>
#include <linux/blk-mq.h>
#include <linux/sched/mm.h>
#include <linux/blk_snap.h>
<<<<<<< HEAD
#endif
=======
>>>>>>> 76b510c9
#include "memory_checker.h"
#include "params.h"
#include "tracker.h"
#include "cbt_map.h"
#include "diff_area.h"

struct tracked_device {
	struct list_head link;
	dev_t dev_id;
};

DEFINE_PERCPU_RWSEM(tracker_submit_lock);
LIST_HEAD(tracked_device_list);
DEFINE_SPINLOCK(tracked_device_lock);
static refcount_t trackers_counter = REFCOUNT_INIT(1);

struct tracker_release_worker {
	struct work_struct work;
	struct list_head list;
	spinlock_t lock;
};
static struct tracker_release_worker tracker_release_worker;

<<<<<<< HEAD
void tracker_lock(void )
{
	pr_debug("Lock trackers\n");
	percpu_down_write(&tracker_submit_lock);
};
void tracker_unlock(void )
{
	percpu_up_write(&tracker_submit_lock);
	pr_debug("Trackers have been unlocked\n");
};
=======
void tracker_lock(void)
{
	pr_info("Lock trackers\n");
	percpu_down_write(&tracker_submit_lock);
}

void tracker_unlock(void)
{
	percpu_up_write(&tracker_submit_lock);
	pr_info("Trackers have been unlocked\n");
}
>>>>>>> 76b510c9

static void tracker_free(struct tracker *tracker)
{
	might_sleep();

	pr_debug("Free tracker for device [%u:%u].\n", MAJOR(tracker->dev_id),
		 MINOR(tracker->dev_id));

	diff_area_put(tracker->diff_area);
	cbt_map_put(tracker->cbt_map);

	kfree(tracker);
	memory_object_dec(memory_object_tracker);

	refcount_dec(&trackers_counter);
}

struct tracker *tracker_get_by_dev(struct block_device *bdev)
{
	struct bdev_filter *flt;

	flt = bdev_filter_get_by_altitude(bdev, bdev_filter_alt_blksnap);
	if (IS_ERR(flt))
		return ERR_PTR(PTR_ERR(flt));
	if (!flt)
		return NULL;
	return container_of(flt, struct tracker, flt);
}

static enum bdev_filter_result tracker_submit_bio_cb(struct bio *bio,
		struct bdev_filter *flt)
{
	struct bio_list bio_list_on_stack[2] = { };
	struct bio *new_bio;
	enum bdev_filter_result ret = bdev_filter_res_pass;
	struct tracker *tracker = container_of(flt, struct tracker, flt);
	int err;
	sector_t sector;
	sector_t count;
	unsigned int current_flag;

	if (bio->bi_opf & REQ_NOWAIT) {
		if (!percpu_down_read_trylock(&tracker_submit_lock)) {
			bio_wouldblock_error(bio);
			return bdev_filter_res_skip;
		}
	} else
		percpu_down_read(&tracker_submit_lock);

	if (!op_is_write(bio_op(bio)))
		goto out;

	if (!bio->bi_iter.bi_size)
		goto out;

	sector = bio->bi_iter.bi_sector;
	count = (sector_t)(round_up(bio->bi_iter.bi_size, SECTOR_SIZE) >>
			   SECTOR_SHIFT);

	current_flag = memalloc_noio_save();
	err = cbt_map_set(tracker->cbt_map, sector, count);
	memalloc_noio_restore(current_flag);
	if (unlikely(err))
		goto out;

	if (!atomic_read(&tracker->snapshot_is_taken))
		goto out;

	if (diff_area_is_corrupted(tracker->diff_area))
		goto out;

	current_flag = memalloc_noio_save();
	bio_list_init(&bio_list_on_stack[0]);
	current->bio_list = bio_list_on_stack;
	barrier();

	err = diff_area_copy(tracker->diff_area, sector, count,
			     !!(bio->bi_opf & REQ_NOWAIT));

	current->bio_list = NULL;
	barrier();
	memalloc_noio_restore(current_flag);

	if (unlikely(err))
		goto fail;

	while ((new_bio = bio_list_pop(&bio_list_on_stack[0]))) {
		/*
		 * The result from submitting a bio from the
		 * filter itself does not need to be processed,
		 * even if this function has a return code.
		 */
<<<<<<< HEAD
#ifdef STANDALONE_BDEVFILTER
		submit_bio_noacct_notrace(new_bio);
#else
		io_set_flag(new_bio, BIO_FILTERED);
		submit_bio_noacct(new_bio);
#endif
=======
		io_set_flag(new_bio, BIO_FILTERED);
		submit_bio_noacct(new_bio);
>>>>>>> 76b510c9
	}
	/*
	 * If a new bio was created during the handling, then new bios must
	 * be sent and returned to complete the processing of the original bio.
	 * Unfortunately, this has to be done for any bio, regardless of their
	 * flags and options.
	 * Otherwise, write requests confidently overtake read requests.
	 */
	err = diff_area_wait(tracker->diff_area, sector, count,
			     !!(bio->bi_opf & REQ_NOWAIT));
	if (likely(err == 0))
		goto out;
fail:
	if (err == -EAGAIN) {
		bio_wouldblock_error(bio);
		ret = bdev_filter_res_skip;
	} else
		pr_err("Failed to copy data to diff storage with error %d\n", abs(err));
out:
	percpu_up_read(&tracker_submit_lock);
	return ret;
}


static void tracker_release_work(struct work_struct *work)
{
	struct tracker *tracker = NULL;
	struct tracker_release_worker *tracker_release =
		container_of(work, struct tracker_release_worker, work);

	do {
		spin_lock(&tracker_release->lock);
		tracker = list_first_entry_or_null(&tracker_release->list,
						   struct tracker, link);
		if (tracker)
			list_del(&tracker->link);
		spin_unlock(&tracker_release->lock);

		if (tracker)
			tracker_free(tracker);
<<<<<<< HEAD

=======
>>>>>>> 76b510c9
	} while (tracker);
}

static void tracker_detach_cb(struct kref *kref)
{
	struct bdev_filter *flt = container_of(kref, struct bdev_filter, kref);
	struct tracker *tracker = container_of(flt, struct tracker, flt);

	spin_lock(&tracker_release_worker.lock);
	list_add_tail(&tracker->link, &tracker_release_worker.list);
	spin_unlock(&tracker_release_worker.lock);

	queue_work(system_wq, &tracker_release_worker.work);
}

static const struct bdev_filter_operations tracker_fops = {
	.submit_bio_cb = tracker_submit_bio_cb,
	.detach_cb = tracker_detach_cb
};

static int tracker_filter_attach(struct block_device *bdev,
				 struct tracker *tracker)
{
	int ret;
	bool is_frozen = false;

	pr_debug("Tracker attach filter\n");
	if (freeze_bdev(bdev))
		pr_err("Failed to freeze device [%u:%u]\n", MAJOR(bdev->bd_dev),
		       MINOR(bdev->bd_dev));
	else {
		is_frozen = true;
		pr_debug("Device [%u:%u] was frozen\n", MAJOR(bdev->bd_dev),
			 MINOR(bdev->bd_dev));
	}

	ret = bdev_filter_attach(bdev, KBUILD_MODNAME, bdev_filter_alt_blksnap,
				 &tracker->flt);
	if (is_frozen) {
		if (thaw_bdev(bdev))
			pr_err("Failed to thaw device [%u:%u]\n",
			       MAJOR(tracker->dev_id), MINOR(tracker->dev_id));
		else
			pr_debug("Device [%u:%u] was unfrozen\n",
				 MAJOR(bdev->bd_dev), MINOR(bdev->bd_dev));
	}

	if (ret)
		pr_err("Failed to attach tracker to device [%u:%u]\n",
		       MAJOR(tracker->dev_id), MINOR(tracker->dev_id));

	return ret;
}

static int tracker_filter_detach(struct block_device *bdev)
{
	int ret;
	bool is_frozen = false;

	pr_debug("Tracker delete filter\n");
	if (freeze_bdev(bdev))
		pr_err("Failed to freeze device [%u:%u]\n", MAJOR(bdev->bd_dev),
		       MINOR(bdev->bd_dev));
	else {
		is_frozen = true;
		pr_debug("Device [%u:%u] was frozen\n", MAJOR(bdev->bd_dev),
			 MINOR(bdev->bd_dev));
	}

	ret = bdev_filter_detach(bdev, KBUILD_MODNAME, bdev_filter_alt_blksnap);

	if (is_frozen) {
		if (thaw_bdev(bdev))
			pr_err("Failed to thaw device [%u:%u]\n",
			       MAJOR(bdev->bd_dev), MINOR(bdev->bd_dev));
		else
			pr_debug("Device [%u:%u] was unfrozen\n",
				 MAJOR(bdev->bd_dev), MINOR(bdev->bd_dev));
	}

	if (ret)
		pr_err("Failed to detach filter from device [%u:%u]\n",
		       MAJOR(bdev->bd_dev), MINOR(bdev->bd_dev));
	return ret;
}

static struct tracker *tracker_new(struct block_device *bdev)
{
	int ret;
	struct tracker *tracker = NULL;
	struct cbt_map *cbt_map;

	pr_debug("Creating tracker for device [%u:%u].\n", MAJOR(bdev->bd_dev),
		 MINOR(bdev->bd_dev));

	tracker = kzalloc(sizeof(struct tracker), GFP_KERNEL);
	if (tracker == NULL)
		return ERR_PTR(-ENOMEM);
	memory_object_inc(memory_object_tracker);

	refcount_inc(&trackers_counter);
	bdev_filter_init(&tracker->flt, &tracker_fops);
	INIT_LIST_HEAD(&tracker->link);
	atomic_set(&tracker->snapshot_is_taken, false);
	tracker->dev_id = bdev->bd_dev;

	pr_info("Create tracker for device [%u:%u]. Capacity 0x%llx sectors\n",
		MAJOR(tracker->dev_id), MINOR(tracker->dev_id),
		(unsigned long long)bdev_nr_sectors(bdev));

	cbt_map = cbt_map_create(bdev);
	if (!cbt_map) {
		pr_err("Failed to create tracker for device [%u:%u]\n",
		       MAJOR(tracker->dev_id), MINOR(tracker->dev_id));
		ret = -ENOMEM;
		goto fail;
	}
	tracker->cbt_map = cbt_map;

	ret = tracker_filter_attach(bdev, tracker);
	if (ret) {
		pr_err("Failed to attach tracker. errno=%d\n", abs(ret));
		goto fail;
	}
	/*
	 * The filter stores a pointer to the tracker.
	 * The tracker will not be released until its filter is released.
	 */

	pr_debug("New tracker for device [%u:%u] was created.\n",
		 MAJOR(tracker->dev_id), MINOR(tracker->dev_id));

	return tracker;
fail:
	tracker_put(tracker);
	return ERR_PTR(ret);
}

int tracker_take_snapshot(struct tracker *tracker)
{
	int ret = 0;
	bool cbt_reset_needed = false;
	sector_t capacity;

	if (tracker->cbt_map->is_corrupted) {
		cbt_reset_needed = true;
		pr_warn("Corrupted CBT table detected. CBT fault\n");
	}

	capacity = bdev_nr_sectors(tracker->diff_area->orig_bdev);
	if (tracker->cbt_map->device_capacity != capacity) {
		cbt_reset_needed = true;
		pr_warn("Device resize detected. CBT fault\n");
	}

	if (cbt_reset_needed) {
		ret = cbt_map_reset(tracker->cbt_map, capacity);
		if (ret) {
			pr_err("Failed to create tracker. errno=%d\n",
			       abs(ret));
			return ret;
		}
	}

	cbt_map_switch(tracker->cbt_map);
	atomic_set(&tracker->snapshot_is_taken, true);

	return 0;
}

void tracker_release_snapshot(struct tracker *tracker)
{
	if (!tracker)
		return;

	pr_debug("Tracker for device [%u:%u] release snapshot\n",
		 MAJOR(tracker->dev_id), MINOR(tracker->dev_id));

	atomic_set(&tracker->snapshot_is_taken, false);
}

int tracker_init(void)
{
	INIT_WORK(&tracker_release_worker.work, tracker_release_work);
	INIT_LIST_HEAD(&tracker_release_worker.list);
	spin_lock_init(&tracker_release_worker.lock);

	return 0;
}

/**
 * tracker_wait_for_release - Waiting for all trackers are released.
 */
static void tracker_wait_for_release(void)
{
	long inx = 0;
	u64 start_waiting = jiffies_64;

	while (refcount_read(&trackers_counter) > 1) {
		schedule_timeout_interruptible(HZ);
		if (jiffies_64 > (start_waiting + 10*HZ)) {
			start_waiting = jiffies_64;
			inx++;

			if (inx <= 12)
				pr_warn("Waiting for trackers release\n");

			WARN_ONCE(inx > 12, "Failed to release trackers\n");
		}
	}
}

void tracker_done(void)
{
	struct tracked_device *tr_dev;

	pr_debug("Cleanup trackers\n");
	while (true) {
		spin_lock(&tracked_device_lock);
		tr_dev = list_first_entry_or_null(&tracked_device_list,
						  struct tracked_device, link);
		if (tr_dev)
			list_del(&tr_dev->link);
		spin_unlock(&tracked_device_lock);

		if (!tr_dev)
			break;

		tracker_remove(tr_dev->dev_id);
		kfree(tr_dev);
		memory_object_dec(memory_object_tracked_device);
	}

	tracker_wait_for_release();
}

struct tracker *tracker_create_or_get(dev_t dev_id)
{
	struct tracker *tracker;
	struct block_device *bdev;
	struct tracked_device *tr_dev;

	bdev = blkdev_get_by_dev(dev_id, 0, NULL);
	if (IS_ERR(bdev)) {
		pr_info("Cannot open device [%u:%u]\n", MAJOR(dev_id),
		       MINOR(dev_id));
		return ERR_PTR(PTR_ERR(bdev));
	}

	tracker = tracker_get_by_dev(bdev);
	if (IS_ERR(tracker)) {
		int err = PTR_ERR(tracker);

		pr_err("Cannot get tracker for device [%u:%u]. errno=%d\n",
			 MAJOR(dev_id), MINOR(dev_id), abs(err));
		goto put_bdev;
	}
	if (tracker) {
		pr_debug("Device [%u:%u] is already under tracking\n",
			 MAJOR(dev_id), MINOR(dev_id));
		goto put_bdev;
	}

	tr_dev = kzalloc(sizeof(struct tracked_device), GFP_KERNEL);
	if (!tr_dev) {
		tracker = ERR_PTR(-ENOMEM);
		goto put_bdev;
	}
	memory_object_inc(memory_object_tracked_device);

	INIT_LIST_HEAD(&tr_dev->link);
	tr_dev->dev_id = dev_id;

	tracker = tracker_new(bdev);
	if (IS_ERR(tracker)) {
		int err = PTR_ERR(tracker);

		pr_err("Failed to create tracker. errno=%d\n", abs(err));
		kfree(tr_dev);
		memory_object_dec(memory_object_tracked_device);
	} else {
		/*
		 * It is normal that the new trackers filter will have
		 * a ref counter value of 2. This allows not to detach
		 * the filter when the snapshot is released.
		 */
<<<<<<< HEAD
	        bdev_filter_get(&tracker->flt);
=======
		bdev_filter_get(&tracker->flt);
>>>>>>> 76b510c9

		spin_lock(&tracked_device_lock);
		list_add_tail(&tr_dev->link, &tracked_device_list);
		spin_unlock(&tracked_device_lock);
	}
put_bdev:
	blkdev_put(bdev, 0);
	return tracker;
}

int tracker_remove(dev_t dev_id)
{
	int ret;
	struct tracker *tracker;
	struct block_device *bdev;

	pr_info("Removing device [%u:%u] from tracking\n", MAJOR(dev_id),
		MINOR(dev_id));

	bdev = blkdev_get_by_dev(dev_id, 0, NULL);
	if (IS_ERR(bdev)) {
		pr_info("Cannot open device [%u:%u]\n", MAJOR(dev_id),
		       MINOR(dev_id));
		return PTR_ERR(bdev);
	}

	tracker = tracker_get_by_dev(bdev);
	if (IS_ERR(tracker)) {
		ret = PTR_ERR(tracker);

		pr_err("Failed to get tracker for device [%u:%u]. errno=%d\n",
			 MAJOR(dev_id), MINOR(dev_id), abs(ret));
		goto put_bdev;
	}
	if (!tracker) {
		pr_info("Unable to remove device [%u:%u] from tracking: ",
		       MAJOR(dev_id), MINOR(dev_id));
		pr_info("tracker not found\n");
		ret = -ENODATA;
		goto put_bdev;
	}

	if (atomic_read(&tracker->snapshot_is_taken)) {
		pr_err("Tracker for device [%u:%u] is busy with a snapshot\n",
		       MAJOR(dev_id), MINOR(dev_id));
		ret = -EBUSY;
		goto put_tracker;
	}

	ret = tracker_filter_detach(bdev);
	if (ret)
		pr_err("Failed to remove tracker from device [%u:%u]\n",
		       MAJOR(dev_id), MINOR(dev_id));
	else {
		struct tracked_device *tr_dev = NULL;
		struct tracked_device *iter_tr_dev;

		spin_lock(&tracked_device_lock);
		list_for_each_entry(iter_tr_dev, &tracked_device_list, link) {
			if (iter_tr_dev->dev_id == dev_id) {
				list_del(&iter_tr_dev->link);
				tr_dev = iter_tr_dev;
				break;
			}
		}
		spin_unlock(&tracked_device_lock);

		kfree(tr_dev);
		if (tr_dev)
			memory_object_dec(memory_object_tracked_device);
	}
put_tracker:
	tracker_put(tracker);
put_bdev:
	blkdev_put(bdev, 0);
	return ret;
}

int tracker_read_cbt_bitmap(dev_t dev_id, unsigned int offset, size_t length,
			    char __user *user_buff)
{
	int ret;
	struct tracker *tracker;
	struct block_device *bdev;

	bdev = blkdev_get_by_dev(dev_id, 0, NULL);
	if (IS_ERR(bdev)) {
		pr_info("Cannot open device [%u:%u]\n", MAJOR(dev_id),
		       MINOR(dev_id));
		return PTR_ERR(bdev);
	}

	tracker = tracker_get_by_dev(bdev);
	if (IS_ERR(tracker)) {
		pr_err("Cannot get tracker for device [%u:%u]\n",
			 MAJOR(dev_id), MINOR(dev_id));
		ret = PTR_ERR(tracker);
		goto put_bdev;
	}
	if (!tracker) {
		pr_info("Unable to read CBT bitmap for device [%u:%u]: ",
		       MAJOR(dev_id), MINOR(dev_id));
		pr_info("tracker not found\n");
		ret = -ENODATA;
		goto put_bdev;
	}

	if (atomic_read(&tracker->snapshot_is_taken)) {
		ret = cbt_map_read_to_user(tracker->cbt_map, user_buff,
					   offset, length);
	} else {
		pr_err("Unable to read CBT bitmap for device [%u:%u]: ",
		       MAJOR(dev_id), MINOR(dev_id));
		pr_err("device is not captured by snapshot\n");
		ret = -EPERM;
	}

	tracker_put(tracker);
put_bdev:
	blkdev_put(bdev, 0);
	return ret;
}

static inline void collect_cbt_info(dev_t dev_id,
				    struct blk_snap_cbt_info *cbt_info)
{
	struct block_device *bdev;
	struct tracker *tracker;

	bdev = blkdev_get_by_dev(dev_id, 0, NULL);
	if (IS_ERR(bdev)) {
		pr_err("Cannot open device [%u:%u]\n", MAJOR(dev_id),
		       MINOR(dev_id));
		return;
	}

	tracker = tracker_get_by_dev(bdev);
	if (IS_ERR_OR_NULL(tracker))
		goto put_bdev;
	if (!tracker->cbt_map)
		goto put_tracker;

	cbt_info->device_capacity =
		(__u64)(tracker->cbt_map->device_capacity << SECTOR_SHIFT);
	cbt_info->blk_size = (__u32)cbt_map_blk_size(tracker->cbt_map);
	cbt_info->blk_count = (__u32)tracker->cbt_map->blk_count;
	cbt_info->snap_number = (__u8)tracker->cbt_map->snap_number_previous;
	uuid_copy(&cbt_info->generation_id, &tracker->cbt_map->generation_id);
put_tracker:
	tracker_put(tracker);
put_bdev:
	blkdev_put(bdev, 0);
}

int tracker_collect(int max_count, struct blk_snap_cbt_info *cbt_info,
		    int *pcount)
{
	int ret = 0;
	int count = 0;
	int iter = 0;
	struct tracked_device *tr_dev;

	if (!cbt_info) {
		/**
		 * Just calculate trackers list length.
		 */
		spin_lock(&tracked_device_lock);
		list_for_each_entry(tr_dev, &tracked_device_list, link)
			++count;
		spin_unlock(&tracked_device_lock);
		goto out;
	}

	spin_lock(&tracked_device_lock);
	list_for_each_entry(tr_dev, &tracked_device_list, link) {
		if (count >= max_count) {
			ret = -ENOBUFS;
			break;
		}

		cbt_info[count].dev_id.mj = MAJOR(tr_dev->dev_id);
		cbt_info[count].dev_id.mn = MINOR(tr_dev->dev_id);
		++count;
	}
	spin_unlock(&tracked_device_lock);

	if (ret)
		return ret;

	for (iter = 0; iter < count; iter++) {
		dev_t dev_id = MKDEV(cbt_info[iter].dev_id.mj,
				     cbt_info[iter].dev_id.mn);

		collect_cbt_info(dev_id, &cbt_info[iter]);
	}
out:
	*pcount = count;
	return 0;
}

int tracker_mark_dirty_blocks(dev_t dev_id,
			      struct blk_snap_block_range *block_ranges,
			      unsigned int count)
{
	int ret = 0;
	struct tracker *tracker;
	struct block_device *bdev;

	bdev = blkdev_get_by_dev(dev_id, 0, NULL);
	if (IS_ERR(bdev)) {
		pr_err("Cannot open device [%u:%u]\n", MAJOR(dev_id),
		       MINOR(dev_id));
		return PTR_ERR(bdev);
	}

	pr_debug("Marking [%d] dirty blocks for device [%u:%u]\n", count,
		 MAJOR(dev_id), MINOR(dev_id));

	tracker = tracker_get_by_dev(bdev);
	if (IS_ERR(tracker)) {
		pr_err("Failed to get tracker for device [%u:%u]\n",
		       MAJOR(dev_id), MINOR(dev_id));
		ret = PTR_ERR(tracker);
		goto put_bdev;
	}
	if (!tracker) {
		pr_err("Cannot find tracker for device [%u:%u]\n",
		       MAJOR(dev_id), MINOR(dev_id));
		ret = -ENODEV;
		goto put_bdev;
	}

	ret = cbt_map_mark_dirty_blocks(tracker->cbt_map, block_ranges, count);
	if (ret)
		pr_err("Failed to set CBT table. errno=%d\n", abs(ret));

	tracker_put(tracker);
put_bdev:
	blkdev_put(bdev, 0);
	return ret;
}<|MERGE_RESOLUTION|>--- conflicted
+++ resolved
@@ -3,16 +3,28 @@
 #include <linux/slab.h>
 #include <linux/blk-mq.h>
 #include <linux/sched/mm.h>
+#ifdef STANDALONE_BDEVFILTER
+#include "blk_snap.h"
+#else
 #include <linux/blk_snap.h>
-<<<<<<< HEAD
-#endif
-=======
->>>>>>> 76b510c9
+#endif
 #include "memory_checker.h"
 #include "params.h"
 #include "tracker.h"
 #include "cbt_map.h"
 #include "diff_area.h"
+
+#ifdef BLK_SNAP_DEBUGLOG
+#undef pr_debug
+#define pr_debug(fmt, ...) printk(KERN_INFO pr_fmt(fmt), ##__VA_ARGS__)
+#endif
+
+#ifndef HAVE_BDEV_NR_SECTORS
+static inline sector_t bdev_nr_sectors(struct block_device *bdev)
+{
+	return i_size_read(bdev->bd_inode) >> 9;
+};
+#endif
 
 struct tracked_device {
 	struct list_head link;
@@ -31,7 +43,6 @@
 };
 static struct tracker_release_worker tracker_release_worker;
 
-<<<<<<< HEAD
 void tracker_lock(void )
 {
 	pr_debug("Lock trackers\n");
@@ -42,19 +53,6 @@
 	percpu_up_write(&tracker_submit_lock);
 	pr_debug("Trackers have been unlocked\n");
 };
-=======
-void tracker_lock(void)
-{
-	pr_info("Lock trackers\n");
-	percpu_down_write(&tracker_submit_lock);
-}
-
-void tracker_unlock(void)
-{
-	percpu_up_write(&tracker_submit_lock);
-	pr_info("Trackers have been unlocked\n");
-}
->>>>>>> 76b510c9
 
 static void tracker_free(struct tracker *tracker)
 {
@@ -83,6 +81,10 @@
 		return NULL;
 	return container_of(flt, struct tracker, flt);
 }
+
+#ifdef STANDALONE_BDEVFILTER
+void diff_io_endio(struct bio *bio);
+#endif
 
 static enum bdev_filter_result tracker_submit_bio_cb(struct bio *bio,
 		struct bdev_filter *flt)
@@ -96,6 +98,18 @@
 	sector_t count;
 	unsigned int current_flag;
 
+#ifdef STANDALONE_BDEVFILTER
+	/**
+	 * For the upstream version of the module, the definition of bio that
+	 * does not need to be intercepted is performed using the flag
+	 * BIO_FILTERED.
+	 * But for the standalone version of the module, we can only use the
+	 * context of bio.
+	 */
+	if (bio->bi_end_io == diff_io_endio)
+		return ret;
+#endif
+
 	if (bio->bi_opf & REQ_NOWAIT) {
 		if (!percpu_down_read_trylock(&tracker_submit_lock)) {
 			bio_wouldblock_error(bio);
@@ -147,17 +161,12 @@
 		 * filter itself does not need to be processed,
 		 * even if this function has a return code.
 		 */
-<<<<<<< HEAD
 #ifdef STANDALONE_BDEVFILTER
 		submit_bio_noacct_notrace(new_bio);
 #else
 		io_set_flag(new_bio, BIO_FILTERED);
 		submit_bio_noacct(new_bio);
 #endif
-=======
-		io_set_flag(new_bio, BIO_FILTERED);
-		submit_bio_noacct(new_bio);
->>>>>>> 76b510c9
 	}
 	/*
 	 * If a new bio was created during the handling, then new bios must
@@ -198,10 +207,6 @@
 
 		if (tracker)
 			tracker_free(tracker);
-<<<<<<< HEAD
-
-=======
->>>>>>> 76b510c9
 	} while (tracker);
 }
 
@@ -226,9 +231,16 @@
 				 struct tracker *tracker)
 {
 	int ret;
+#if defined(HAVE_SUPER_BLOCK_FREEZE)
+	struct super_block *superblock = NULL;
+#else
 	bool is_frozen = false;
-
+#endif
 	pr_debug("Tracker attach filter\n");
+
+#if defined(HAVE_SUPER_BLOCK_FREEZE)
+	_freeze_bdev(bdev, &superblock);
+#else
 	if (freeze_bdev(bdev))
 		pr_err("Failed to freeze device [%u:%u]\n", MAJOR(bdev->bd_dev),
 		       MINOR(bdev->bd_dev));
@@ -237,9 +249,14 @@
 		pr_debug("Device [%u:%u] was frozen\n", MAJOR(bdev->bd_dev),
 			 MINOR(bdev->bd_dev));
 	}
+#endif
 
 	ret = bdev_filter_attach(bdev, KBUILD_MODNAME, bdev_filter_alt_blksnap,
 				 &tracker->flt);
+
+#if defined(HAVE_SUPER_BLOCK_FREEZE)
+	_thaw_bdev(bdev, superblock);
+#else
 	if (is_frozen) {
 		if (thaw_bdev(bdev))
 			pr_err("Failed to thaw device [%u:%u]\n",
@@ -248,6 +265,7 @@
 			pr_debug("Device [%u:%u] was unfrozen\n",
 				 MAJOR(bdev->bd_dev), MINOR(bdev->bd_dev));
 	}
+#endif
 
 	if (ret)
 		pr_err("Failed to attach tracker to device [%u:%u]\n",
@@ -259,9 +277,16 @@
 static int tracker_filter_detach(struct block_device *bdev)
 {
 	int ret;
+#if defined(HAVE_SUPER_BLOCK_FREEZE)
+	struct super_block *superblock = NULL;
+#else
 	bool is_frozen = false;
+#endif
 
 	pr_debug("Tracker delete filter\n");
+#if defined(HAVE_SUPER_BLOCK_FREEZE)
+	_freeze_bdev(bdev, &superblock);
+#else
 	if (freeze_bdev(bdev))
 		pr_err("Failed to freeze device [%u:%u]\n", MAJOR(bdev->bd_dev),
 		       MINOR(bdev->bd_dev));
@@ -270,9 +295,13 @@
 		pr_debug("Device [%u:%u] was frozen\n", MAJOR(bdev->bd_dev),
 			 MINOR(bdev->bd_dev));
 	}
+#endif
 
 	ret = bdev_filter_detach(bdev, KBUILD_MODNAME, bdev_filter_alt_blksnap);
 
+#if defined(HAVE_SUPER_BLOCK_FREEZE)
+	_thaw_bdev(bdev, superblock);
+#else
 	if (is_frozen) {
 		if (thaw_bdev(bdev))
 			pr_err("Failed to thaw device [%u:%u]\n",
@@ -281,6 +310,7 @@
 			pr_debug("Device [%u:%u] was unfrozen\n",
 				 MAJOR(bdev->bd_dev), MINOR(bdev->bd_dev));
 	}
+#endif
 
 	if (ret)
 		pr_err("Failed to detach filter from device [%u:%u]\n",
@@ -488,11 +518,7 @@
 		 * a ref counter value of 2. This allows not to detach
 		 * the filter when the snapshot is released.
 		 */
-<<<<<<< HEAD
 	        bdev_filter_get(&tracker->flt);
-=======
-		bdev_filter_get(&tracker->flt);
->>>>>>> 76b510c9
 
 		spin_lock(&tracked_device_lock);
 		list_add_tail(&tr_dev->link, &tracked_device_list);
@@ -516,7 +542,11 @@
 	if (IS_ERR(bdev)) {
 		pr_info("Cannot open device [%u:%u]\n", MAJOR(dev_id),
 		       MINOR(dev_id));
+#ifdef STANDALONE_BDEVFILTER
+		return lp_bdev_filter_detach(dev_id, KBUILD_MODNAME, bdev_filter_alt_blksnap);
+#else
 		return PTR_ERR(bdev);
+#endif
 	}
 
 	tracker = tracker_get_by_dev(bdev);
